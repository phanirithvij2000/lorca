# Lorca

<<<<<<< HEAD
=======
[![Build Status](https://img.shields.io/github/workflow/status/zserge/lorca/CI%20Pipeline)](https://github.com/zserge/lorca)
[![GoDoc](https://godoc.org/github.com/zserge/lorca?status.svg)](https://godoc.org/github.com/zserge/lorca)
[![Go Report Card](https://goreportcard.com/badge/github.com/zserge/lorca)](https://goreportcard.com/report/github.com/zserge/lorca)

>>>>>>> a990beb2
<div>
<img align="left" src="https://raw.githubusercontent.com/kjk/lorca/master/lorca.png" alt="Lorca" width="128px" height="128px" />
<br/>
<p>
	A small library to build modern HTML5 desktop apps in Go. It uses Chrome
	browser as a UI layer. Unlike Electron it doesn't bundle Chrome into the app
	package, but rather reuses the one that is already installed. Lorca
	establishes a connection to the browser window and allows calling Go code
	from the UI and manipulating UI from Go in a seamless manner.
</p>
<br/>
</div>

## Features

<<<<<<< HEAD
- Pure Go library (no cgo) with a very simple API
- Small application size (normally 5-10MB)
- Best of both worlds - the whole power of HTML/CSS to make your UI look
  good, combined with Go performance and ease of development
- Expose Go functions/methods and call them from JavaScript
- Call arbitrary JavaScript code from Go
- Asynchronous flow between UI and main app in both languages (async/await and Goroutines)
- Supports loading web UI from the local web server or via data URL
- Supports embedding all assets into a single binary
- Supports testing your app with the UI in the headless mode
- Supports multiple app windows
- Supports packaging and branding (e.g. custom app icons). Packaging for all
  three OS can be done on a single machine using GOOS and GOARCH variables.
=======
* Pure Go library (no cgo) with a very simple API
* Small application size (normally 5-10MB)
* Best of both worlds - the whole power of HTML/CSS to make your UI look
	good, combined with Go performance and ease of development
* Expose Go functions/methods and call them from JavaScript
* Call arbitrary JavaScript code from Go
* Asynchronous flow between UI and main app in both languages (async/await and Goroutines)
* Supports loading web UI from the local web server or via data URL
* Supports testing your app with the UI in the headless mode
* Supports multiple app windows
* Supports packaging and branding (e.g. custom app icons). Packaging for all
	three OS can be done on a single machine using GOOS and GOARCH variables.
>>>>>>> a990beb2

Also, limitations by design:

- Requires Chrome/Chromium >= 70 to be installed.
- No control over the Chrome window yet (e.g. you can't remove border, make it
  transparent, control position or size).
- No window menu (tray menus and native OS dialogs are still possible via
  3rd-party libraries)

## Example

```go
ui, _ := lorca.New("", "", 480, 320)
defer ui.Close()

// Bind Go function to be available in JS. Go function may be long-running and
// blocking - in JS it's represented with a Promise.
ui.Bind("add", func(a, b int) int { return a + b })

// Call JS function from Go. Functions may be asynchronous, i.e. return promises
n := ui.Eval(`Math.random()`).Float()
fmt.Println(n)

// Call JS that calls Go and so on and so on...
m := ui.Eval(`add(2, 3)`).Int()
fmt.Println(m)

// Wait for the browser window to be closed
<-ui.Done()
```

<p align="center"><img src="examples/counter/counter.gif" /></p>

Also, see [examples](examples) for more details about binding functions and packaging binaries.

## Hello World

Here are the steps to run the hello world example.

```
cd examples/counter
go get
go run ./
```

## How it works

Under the hood Lorca uses [Chrome DevTools Protocol](https://chromedevtools.github.io/devtools-protocol/) to instrument on a Chrome instance. First Lorca tries to locate your installed Chrome, starts a remote debugging instance binding to an ephemeral port and reads from `stderr` for the actual WebSocket endpoint. Then Lorca opens a new client connection to the WebSocket server, and instruments Chrome by sending JSON messages of Chrome DevTools Protocol methods via WebSocket. JavaScript functions are evaluated in Chrome, while Go functions actually run in Go runtime and returned values are sent to Chrome.

## What's in a name?

> There is kind of a legend, that before his execution Garcia Lorca have seen a
> sunrise over the heads of the soldiers and he said "And yet, the sun rises...".
> Probably it was the beginning of a poem. (J. Brodsky)

Lorca is an anagram of [Carlo](https://github.com/GoogleChromeLabs/carlo/), a
project with a similar goal for Node.js.

## License

Code is distributed under MIT license, feel free to use it in your proprietary
projects as well.<|MERGE_RESOLUTION|>--- conflicted
+++ resolved
@@ -1,12 +1,9 @@
 # Lorca
 
-<<<<<<< HEAD
-=======
 [![Build Status](https://img.shields.io/github/workflow/status/zserge/lorca/CI%20Pipeline)](https://github.com/zserge/lorca)
 [![GoDoc](https://godoc.org/github.com/zserge/lorca?status.svg)](https://godoc.org/github.com/zserge/lorca)
 [![Go Report Card](https://goreportcard.com/badge/github.com/zserge/lorca)](https://goreportcard.com/report/github.com/zserge/lorca)
 
->>>>>>> a990beb2
 <div>
 <img align="left" src="https://raw.githubusercontent.com/kjk/lorca/master/lorca.png" alt="Lorca" width="128px" height="128px" />
 <br/>
@@ -22,7 +19,6 @@
 
 ## Features
 
-<<<<<<< HEAD
 - Pure Go library (no cgo) with a very simple API
 - Small application size (normally 5-10MB)
 - Best of both worlds - the whole power of HTML/CSS to make your UI look
@@ -31,25 +27,10 @@
 - Call arbitrary JavaScript code from Go
 - Asynchronous flow between UI and main app in both languages (async/await and Goroutines)
 - Supports loading web UI from the local web server or via data URL
-- Supports embedding all assets into a single binary
 - Supports testing your app with the UI in the headless mode
 - Supports multiple app windows
 - Supports packaging and branding (e.g. custom app icons). Packaging for all
   three OS can be done on a single machine using GOOS and GOARCH variables.
-=======
-* Pure Go library (no cgo) with a very simple API
-* Small application size (normally 5-10MB)
-* Best of both worlds - the whole power of HTML/CSS to make your UI look
-	good, combined with Go performance and ease of development
-* Expose Go functions/methods and call them from JavaScript
-* Call arbitrary JavaScript code from Go
-* Asynchronous flow between UI and main app in both languages (async/await and Goroutines)
-* Supports loading web UI from the local web server or via data URL
-* Supports testing your app with the UI in the headless mode
-* Supports multiple app windows
-* Supports packaging and branding (e.g. custom app icons). Packaging for all
-	three OS can be done on a single machine using GOOS and GOARCH variables.
->>>>>>> a990beb2
 
 Also, limitations by design:
 
