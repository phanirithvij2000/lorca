--- conflicted
+++ resolved
@@ -592,13 +592,9 @@
 	return pdf.Data, err
 }
 
-<<<<<<< HEAD
 // Kill kills the chrome process
 func (c *Chrome) Kill() error {
-=======
-func (c *chrome) kill() error {
-	c.send("Browser.close", h{})
->>>>>>> a73f6d5a
+	c.Send("Browser.close", h{})
 	if c.ws != nil {
 		if err := c.ws.Close(); err != nil {
 			return err
