package lorca

import (
	"bufio"
	"encoding/json"
	"errors"
	"fmt"
	"io"
	"io/ioutil"
	"log"
	"os/exec"
	"regexp"
	"sync"
	"sync/atomic"

	"golang.org/x/net/websocket"
)

type h = map[string]interface{}

// Result is a struct for the resulting value of the JS expression or an error.
type result struct {
	Value json.RawMessage
	Err   error
}

type bindingFunc func(args []json.RawMessage) (interface{}, error)

// Msg is a struct for incoming messages (results and async events)
type msg struct {
	ID     int             `json:"id"`
	Result json.RawMessage `json:"result"`
	Error  json.RawMessage `json:"error"`
	Method string          `json:"method"`
	Params json.RawMessage `json:"params"`
}

// Chrome represents a chrome process
type Chrome struct {
	sync.Mutex
	Cmd      *exec.Cmd
	ws       *websocket.Conn
	id       int32
	target   string
	session  string
	window   int
	pending  map[int]chan result
	bindings map[string]bindingFunc
}

// NewChromeWithArgs starts chrome process with arguments
func NewChromeWithArgs(chromeBinary string, args ...string) (*Chrome, error) {
	// The first two IDs are used internally during the initialization
	c := &Chrome{
		id:       2,
		pending:  map[int]chan result{},
		bindings: map[string]bindingFunc{},
	}

	c.Cmd = exec.Command(chromeBinary, args...)
	pipe, err := c.Cmd.StderrPipe()
	if err != nil {
		return nil, err
	}
	if err := c.Cmd.Start(); err != nil {
		return nil, err
	}

	// Wait for websocket address to be printed to stderr
	re := regexp.MustCompile(`^DevTools listening on (ws://.*?)\r?\n$`)
	m, err := readUntilMatch(pipe, re)
	if err != nil {
		c.Kill()
		return nil, err
	}
	wsURL := m[1]

	// Open a websocket
	c.ws, err = websocket.Dial(wsURL, "", "http://127.0.0.1")
	if err != nil {
		c.Kill()
		return nil, err
	}

	// Find target and initialize session
	c.target, err = c.findTarget()
	if err != nil {
		c.Kill()
		return nil, err
	}

	c.session, err = c.startSession(c.target)
	if err != nil {
		c.Kill()
		return nil, err
	}
	go c.readLoop()
	for method, args := range map[string]h{
		"Page.enable":          nil,
		"Target.setAutoAttach": {"autoAttach": true, "waitForDebuggerOnStart": false},
		"Network.enable":       nil,
		"Runtime.enable":       nil,
		"Security.enable":      nil,
		"Performance.enable":   nil,
		"Log.enable":           nil,
	} {
		if _, err := c.Send(method, args); err != nil {
			c.Kill()
			c.Cmd.Wait()
			return nil, err
		}
	}

	if !contains(args, "--headless") {
		win, err := c.getWindowForTarget(c.target)
		if err != nil {
			c.Kill()
			return nil, err
		}
		c.window = win.WindowID
	}

	return c, nil
}

func (c *Chrome) findTarget() (string, error) {
	err := websocket.JSON.Send(c.ws, h{
		"id": 0, "method": "Target.setDiscoverTargets", "params": h{"discover": true},
	})
	if err != nil {
		return "", err
	}
	for {
		m := msg{}
		if err = websocket.JSON.Receive(c.ws, &m); err != nil {
			return "", err
		} else if m.Method == "Target.targetCreated" {
			target := struct {
				TargetInfo struct {
					Type string `json:"type"`
					ID   string `json:"targetId"`
				} `json:"targetInfo"`
			}{}
			if err := json.Unmarshal(m.Params, &target); err != nil {
				return "", err
			} else if target.TargetInfo.Type == "page" {
				return target.TargetInfo.ID, nil
			}
		}
	}
}

func (c *Chrome) startSession(target string) (string, error) {
	err := websocket.JSON.Send(c.ws, h{
		"id": 1, "method": "Target.attachToTarget", "params": h{"targetId": target},
	})
	if err != nil {
		return "", err
	}
	for {
		m := msg{}
		if err = websocket.JSON.Receive(c.ws, &m); err != nil {
			return "", err
		} else if m.ID == 1 {
			if m.Error != nil {
				return "", errors.New("Target error: " + string(m.Error))
			}
			session := struct {
				ID string `json:"sessionId"`
			}{}
			if err := json.Unmarshal(m.Result, &session); err != nil {
				return "", err
			}
			return session.ID, nil
		}
	}
}

// WindowState defines the state of the Chrome window, possible values are
// "normal", "maximized", "minimized" and "fullscreen".
type WindowState string

const (
	// WindowStateNormal defines a normal state of the browser window
	WindowStateNormal WindowState = "normal"
	// WindowStateMaximized defines a maximized state of the browser window
	WindowStateMaximized WindowState = "maximized"
	// WindowStateMinimized defines a minimized state of the browser window
	WindowStateMinimized WindowState = "minimized"
	// WindowStateFullscreen defines a fullscreen state of the browser window
	WindowStateFullscreen WindowState = "fullscreen"
)

// Bounds defines settable window properties.
type Bounds struct {
	Left        int         `json:"left"`
	Top         int         `json:"top"`
	Width       int         `json:"width"`
	Height      int         `json:"height"`
	WindowState WindowState `json:"windowState"`
}

type windowTargetMessage struct {
	WindowID int    `json:"windowId"`
	Bounds   Bounds `json:"bounds"`
}

func (c *Chrome) getWindowForTarget(target string) (windowTargetMessage, error) {
	var m windowTargetMessage
	msg, err := c.Send("Browser.getWindowForTarget", h{"targetId": target})
	if err != nil {
		return m, err
	}
	err = json.Unmarshal(msg, &m)
	return m, err
}

type targetMessageTemplate struct {
	ID     int    `json:"id"`
	Method string `json:"method"`
	Params struct {
		Name    string `json:"name"`
		Payload string `json:"payload"`
		ID      int    `json:"executionContextId"`
		Args    []struct {
			Type  string      `json:"type"`
			Value interface{} `json:"value"`
		} `json:"args"`
	} `json:"params"`
	Error struct {
		Message string `json:"message"`
	} `json:"error"`
	Result json.RawMessage `json:"result"`
}

type targetMessage struct {
	targetMessageTemplate
	Result struct {
		Result struct {
			Type        string          `json:"type"`
			Subtype     string          `json:"subtype"`
			Description string          `json:"description"`
			Value       json.RawMessage `json:"value"`
			ObjectID    string          `json:"objectId"`
		} `json:"result"`
		Exception struct {
			Exception struct {
				Value json.RawMessage `json:"value"`
			} `json:"exception"`
		} `json:"exceptionDetails"`
	} `json:"result"`
}

func (c *Chrome) readLoop() {
	for {
		m := msg{}
		if err := websocket.JSON.Receive(c.ws, &m); err != nil {
			return
		}

		if m.Method == "Target.receivedMessageFromTarget" {
			params := struct {
				SessionID string `json:"sessionId"`
				Message   string `json:"message"`
			}{}
			json.Unmarshal(m.Params, &params)
			if params.SessionID != c.session {
				continue
			}
			res := targetMessage{}
			json.Unmarshal([]byte(params.Message), &res)

			if res.ID == 0 && res.Method == "Runtime.consoleAPICalled" || res.Method == "Runtime.exceptionThrown" {
				log.Println(params.Message)
			} else if res.ID == 0 && res.Method == "Runtime.bindingCalled" {
				payload := struct {
					Name string            `json:"name"`
					Seq  int               `json:"seq"`
					Args []json.RawMessage `json:"args"`
				}{}
				json.Unmarshal([]byte(res.Params.Payload), &payload)

				c.Lock()
				binding, ok := c.bindings[res.Params.Name]
				c.Unlock()
				if ok {
					jsString := func(v interface{}) string { b, _ := json.Marshal(v); return string(b) }
					go func() {
						result, error := "", `""`
						if r, err := binding(payload.Args); err != nil {
							error = jsString(err.Error())
						} else if b, err := json.Marshal(r); err != nil {
							error = jsString(err.Error())
						} else {
							result = string(b)
						}
						expr := fmt.Sprintf(`
							if (%[4]s) {
								window['%[1]s']['errors'].get(%[2]d)(%[4]s);
							} else {
								window['%[1]s']['callbacks'].get(%[2]d)(%[3]s);
							}
							window['%[1]s']['callbacks'].delete(%[2]d);
							window['%[1]s']['errors'].delete(%[2]d);
							`, payload.Name, payload.Seq, result, error)
						c.Send("Runtime.evaluate", h{"expression": expr, "contextId": res.Params.ID})
					}()
				}
				continue
			}

			c.Lock()
			resc, ok := c.pending[res.ID]
			delete(c.pending, res.ID)
			c.Unlock()

			if !ok {
				continue
			}

			if res.Error.Message != "" {
				resc <- result{Err: errors.New(res.Error.Message)}
			} else if res.Result.Exception.Exception.Value != nil {
				resc <- result{Err: errors.New(string(res.Result.Exception.Exception.Value))}
			} else if res.Result.Result.Type == "object" && res.Result.Result.Subtype == "error" {
				resc <- result{Err: errors.New(res.Result.Result.Description)}
			} else if res.Result.Result.Type != "" {
				resc <- result{Value: res.Result.Result.Value}
			} else {
				res := targetMessageTemplate{}
				json.Unmarshal([]byte(params.Message), &res)
				resc <- result{Value: res.Result}
			}
		} else if m.Method == "Target.targetDestroyed" {
			params := struct {
				TargetID string `json:"targetId"`
			}{}
			json.Unmarshal(m.Params, &params)
			if params.TargetID == c.target {
				c.Kill()
				return
			}
		}
	}
}

// Send sends a method with a parameters to the browser, waits for response
// and returns response as json
func (c *Chrome) Send(method string, params h) (json.RawMessage, error) {
	id := atomic.AddInt32(&c.id, 1)
	b, err := json.Marshal(h{"id": int(id), "method": method, "params": params})
	if err != nil {
		return nil, err
	}
	resc := make(chan result)
	c.Lock()
	c.pending[int(id)] = resc
	c.Unlock()

	if err := websocket.JSON.Send(c.ws, h{
		"id":     int(id),
		"method": "Target.sendMessageToTarget",
		"params": h{"message": string(b), "sessionId": c.session},
	}); err != nil {
		return nil, err
	}
	res := <-resc
	return res.Value, res.Err
}

// Load navigates to a given URL
func (c *Chrome) Load(url string) error {
	_, err := c.Send("Page.navigate", h{"url": url})
	return err
}

// Eval evaluates JavaScript expression in the browser and returns response
func (c *Chrome) Eval(expr string) (json.RawMessage, error) {
	return c.Send("Runtime.evaluate", h{"expression": expr, "awaitPromise": true, "returnByValue": true})
}

// AddScriptToEvaluateOnNewDocument adds JavaScript code to be evaluated
// when new document is evaluted
func (c *Chrome) AddScriptToEvaluateOnNewDocument(script string) error {
	_, err := c.Send("Page.addScriptToEvaluateOnNewDocument", h{"source": script})
	if err != nil {
		return err
	}
	_, err = c.Eval(script)
	return err
}

// Reload reloads current page
// https://pptr.dev/#?product=Puppeteer&show=api-pagereloadoptions
func (c *Chrome) Reload(disableCache bool) error {
	// TODO: should restore current cache setting
	if disableCache {
		c.Send("Network.setCacheDisabled", h{"cacheDisabled": true})
	}
	_, err := c.Send("Page.reload", h{"waitUntil": 0})
	if disableCache {
		c.Send("Network.setCacheDisabled", h{"cacheDisabled": false})
	}
	return err
}

// NavigationHistoryEntry represents a single entry in navigation history
type NavigationHistoryEntry struct {
	ID             int64  `json:"id"`
	URL            string `json:"url"`
	UserTypedURL   string `json:"userTypedURL"`
	Title          string `json:"title"`
	TransitionType string `json:"transitionType"`
}

// NavigationHistory represents browser navigation history
type NavigationHistory struct {
	CurrentIndex int `json:"currentIndex"`
	Entries []*NavigationHistoryEntry `json:"entries"`
}

// GetNavigationHistory returns browser navigation history
func (c *Chrome) GetNavigationHistory() (*NavigationHistory, error) {
	result, err := c.Send("Page.getNavigationHistory", nil)
	if err != nil {
		return nil, err
	}
	var h NavigationHistory
	err = json.Unmarshal(result, &h)
	if err != nil {
		return nil, err
	}
	return &h, nil
}

func (c *Chrome) goDelta(delta int) error {
	history, err := c.GetNavigationHistory()
	if err != nil {
		return err
	}
	n := history.CurrentIndex + delta
	if n < 0 || n >= len(history.Entries) {
		return fmt.Errorf("invalid delta %d, would navigate to %d which is outside of history length of %d", delta, n, len(history.Entries))
	}
	e := history.Entries[n]
	// TODO: maybe add a way to wait for navigation
	_, err = c.Send("Page.navigateToHistoryEntry", h{"entryId": e.ID})
	return err
}

// Back navigates to previous page in browser history
func (c *Chrome) Back() error {
	return c.goDelta(-1)
}

// Forward navigates to next page in browser history
func (c *Chrome) Forward() error {
	return c.goDelta(1)
}

// Bind creates a browser-side binding with name to a function
func (c *Chrome) Bind(name string, f bindingFunc) error {
	c.Lock()
	// check if binding already exists
	_, exists := c.bindings[name]

	c.bindings[name] = f
	c.Unlock()
<<<<<<< HEAD
	if _, err := c.Send("Runtime.addBinding", h{"name": name}); err != nil {
=======

	if exists {
		// Just replace callback and return, as the binding was already added to js
		// and adding it again would break it.
		return nil
	}

	if _, err := c.send("Runtime.addBinding", h{"name": name}); err != nil {
>>>>>>> a990beb2
		return err
	}
	script := fmt.Sprintf(`(() => {
	const bindingName = '%s';
	const binding = window[bindingName];
	window[bindingName] = async (...args) => {
		const me = window[bindingName];
		let errors = me['errors'];
		let callbacks = me['callbacks'];
		if (!callbacks) {
			callbacks = new Map();
			me['callbacks'] = callbacks;
		}
		if (!errors) {
			errors = new Map();
			me['errors'] = errors;
		}
		const seq = (me['lastSeq'] || 0) + 1;
		me['lastSeq'] = seq;
		const promise = new Promise((resolve, reject) => {
			callbacks.set(seq, resolve);
			errors.set(seq, reject);
		});
		binding(JSON.stringify({name: bindingName, seq, args}));
		return promise;
	}})();
	`, name)
	_, err := c.Send("Page.addScriptToEvaluateOnNewDocument", h{"source": script})
	if err != nil {
		return err
	}
	_, err = c.Eval(script)
	return err
}

// SetBounds sets the size, position and state of a browser window
func (c *Chrome) SetBounds(b Bounds) error {
	if b.WindowState == "" {
		b.WindowState = WindowStateNormal
	}
	param := h{"windowId": c.window, "bounds": b}
	if b.WindowState != WindowStateNormal {
		param["bounds"] = h{"windowState": b.WindowState}
	}
	_, err := c.Send("Browser.setWindowBounds", param)
	return err
}

// Bounds returns the size, position and a state of a browser window
func (c *Chrome) Bounds() (Bounds, error) {
	result, err := c.Send("Browser.getWindowBounds", h{"windowId": c.window})
	if err != nil {
		return Bounds{}, err
	}
	bounds := struct {
		Bounds Bounds `json:"bounds"`
	}{}
	err = json.Unmarshal(result, &bounds)
	return bounds.Bounds, err
}

// PDF generates a PDF of a given size and returns the PDF content as []byte
func (c *Chrome) PDF(width, height int) ([]byte, error) {
	result, err := c.Send("Page.printToPDF", h{
		"paperWidth":  float32(width) / 96,
		"paperHeight": float32(height) / 96,
	})
	if err != nil {
		return nil, err
	}
	pdf := struct {
		Data []byte `json:"data"`
	}{}
	err = json.Unmarshal(result, &pdf)
	return pdf.Data, err
}

// PNG generates
func (c *Chrome) PNG(x, y, width, height int, bg uint32, scale float32) ([]byte, error) {
	if x == 0 && y == 0 && width == 0 && height == 0 {
		// By default either use SVG size if it's an SVG, or use A4 page size
		bounds, err := c.Eval(`document.rootElement ? [document.rootElement.x.baseVal.value, document.rootElement.y.baseVal.value, document.rootElement.width.baseVal.value, document.rootElement.height.baseVal.value] : [0,0,816,1056]`)
		if err != nil {
			return nil, err
		}
		rect := make([]int, 4)
		if err := json.Unmarshal(bounds, &rect); err != nil {
			return nil, err
		}
		x, y, width, height = rect[0], rect[1], rect[2], rect[3]
	}

	_, err := c.Send("Emulation.setDefaultBackgroundColorOverride", h{
		"color": h{
			"r": (bg >> 16) & 0xff,
			"g": (bg >> 8) & 0xff,
			"b": bg & 0xff,
			"a": (bg >> 24) & 0xff,
		},
	})
	if err != nil {
		return nil, err
	}
	result, err := c.Send("Page.captureScreenshot", h{
		"clip": h{
			"x": x, "y": y, "width": width, "height": height, "scale": scale,
		},
	})
	if err != nil {
		return nil, err
	}
	pdf := struct {
		Data []byte `json:"data"`
	}{}
	err = json.Unmarshal(result, &pdf)
	return pdf.Data, err
}

// Kill kills the chrome process
func (c *Chrome) Kill() error {
	if c.ws != nil {
		if err := c.ws.Close(); err != nil {
			return err
		}
	}
	// TODO: cancel all pending requests
	if state := c.Cmd.ProcessState; state == nil || !state.Exited() {
		return c.Cmd.Process.Kill()
	}
	return nil
}

// DisableContextMenu disables Chrome's default context menu on right mouse click
func (c *Chrome) DisableContextMenu() error {
	return c.AddScriptToEvaluateOnNewDocument(DisableContextMenuScript)
}

// DisableDefaultShortcuts disables default shortucts like Ctr-N to open a new tab
func (c *Chrome) DisableDefaultShortcuts() error {
	return c.AddScriptToEvaluateOnNewDocument(DisableShortcutsScript)
}

func readUntilMatch(r io.ReadCloser, re *regexp.Regexp) ([]string, error) {
	br := bufio.NewReader(r)
	for {
		if line, err := br.ReadString('\n'); err != nil {
			r.Close()
			return nil, err
		} else if m := re.FindStringSubmatch(line); m != nil {
			go io.Copy(ioutil.Discard, br)
			return m, nil
		}
	}
}

func contains(arr []string, x string) bool {
	for _, n := range arr {
		if x == n {
			return true
		}
	}
	return false
}<|MERGE_RESOLUTION|>--- conflicted
+++ resolved
@@ -415,8 +415,8 @@
 
 // NavigationHistory represents browser navigation history
 type NavigationHistory struct {
-	CurrentIndex int `json:"currentIndex"`
-	Entries []*NavigationHistoryEntry `json:"entries"`
+	CurrentIndex int                       `json:"currentIndex"`
+	Entries      []*NavigationHistoryEntry `json:"entries"`
 }
 
 // GetNavigationHistory returns browser navigation history
@@ -466,9 +466,6 @@
 
 	c.bindings[name] = f
 	c.Unlock()
-<<<<<<< HEAD
-	if _, err := c.Send("Runtime.addBinding", h{"name": name}); err != nil {
-=======
 
 	if exists {
 		// Just replace callback and return, as the binding was already added to js
@@ -476,8 +473,7 @@
 		return nil
 	}
 
-	if _, err := c.send("Runtime.addBinding", h{"name": name}); err != nil {
->>>>>>> a990beb2
+	if _, err := c.Send("Runtime.addBinding", h{"name": name}); err != nil {
 		return err
 	}
 	script := fmt.Sprintf(`(() => {
